import os
<<<<<<< HEAD
import shutil
from pathlib import Path
=======
from pathlib import Path
import shutil

import pytest

from cellpose import utils
>>>>>>> de2cd917

import pytest


@pytest.fixture()
def image_names():
    image_names = [
        "gray_2D.png",
        "rgb_2D.png",
        "rgb_2D_tif.tif",
        "gray_3D.tif",
        "rgb_3D.tif",
        "segment_80x224x448_input.tiff",
        "segment_80x224x448_expected.tiff",
    ]
    return image_names


@pytest.fixture()
def data_dir(image_names):
    from cellpose.utils import download_url_to_file

    cp_dir = Path.home().joinpath(".cellpose")
    cp_dir.mkdir(exist_ok=True)
    data_dir = cp_dir.joinpath("data")
    data_dir.mkdir(exist_ok=True)
    data_dir_2D = data_dir.joinpath("2D")
    data_dir_2D.mkdir(exist_ok=True)
    data_dir_3D = data_dir.joinpath("3D")
    data_dir_3D.mkdir(exist_ok=True)
    data_dir_distributed = data_dir.joinpath("distributed")
    data_dir_distributed.mkdir(exist_ok=True)

    for i, image_name in enumerate(image_names):
        url = "http://www.cellpose.org/static/data/" + image_name
        if i < 3:
            cached_file = str(data_dir_2D.joinpath(image_name))
            ext = ".png"
        elif i < 5:
            cached_file = str(data_dir_3D.joinpath(image_name))
            ext = ".tif"
        else:
            cached_file = str(data_dir_distributed.joinpath(image_name))
            ext = ".tif"
        if not os.path.exists(cached_file):
            download_url_to_file(url, cached_file)

        # check if mask downloaded (and clear potential previous test data)
        if i < 2:
            train_dir = data_dir_2D.joinpath("train")
            train_dir.mkdir(exist_ok=True)
            shutil.copyfile(cached_file, train_dir.joinpath(image_name))

        if i < 5:
            name = os.path.splitext(cached_file)[0]
            mask_file = name + "_cp_masks" + ext
            if os.path.exists(mask_file):
                os.remove(mask_file)
            cached_mask_files = [
                name + "_cyto_masks" + ext,
                name + "_nuclei_masks" + ext,
            ]
            for c, cached_mask_file in enumerate(cached_mask_files):
                url = (
                    "http://www.cellpose.org/static/data/"
                    + os.path.split(cached_mask_file)[-1]
                )
                if not os.path.exists(cached_mask_file):
                    print(cached_mask_file)
                    utils.download_url_to_file(url, cached_mask_file, progress=True)
                if i < 2 and c == 0:
                    shutil.copyfile(
                        cached_mask_file,
                        train_dir.joinpath(
                            os.path.splitext(image_name)[0] + "_cyto_masks" + ext
                        ),
                    )
    return data_dir<|MERGE_RESOLUTION|>--- conflicted
+++ resolved
@@ -1,17 +1,10 @@
 import os
-<<<<<<< HEAD
-import shutil
-from pathlib import Path
-=======
 from pathlib import Path
 import shutil
 
 import pytest
 
 from cellpose import utils
->>>>>>> de2cd917
-
-import pytest
 
 
 @pytest.fixture()
