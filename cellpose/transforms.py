--- conflicted
+++ resolved
@@ -5,10 +5,7 @@
 import cv2
 import numpy as np
 import numpy.typing as npt
-<<<<<<< HEAD
 import torch
-=======
->>>>>>> 42d90987
 
 transforms_logger = logging.getLogger(__name__)
 
@@ -63,17 +60,12 @@
 
 
 def average_tiles(
-<<<<<<< HEAD
-    y: npt.NDArray, ysub: List[List[int64]], xsub: List[List[int64]], Ly: int, Lx: int
-) -> ndarray:
-=======
     y: npt.NDArray,
     ysub: List[List[np.int64]],
     xsub: List[List[np.int64]],
     Ly: int,
     Lx: int,
 ) -> npt.NDArray:
->>>>>>> 42d90987
     """average results of network over tiles
 
     Parameters
@@ -119,11 +111,7 @@
     bsize: int = 224,
     augment: bool = False,
     tile_overlap: float = 0.1,
-<<<<<<< HEAD
-) -> Tuple[ndarray, List[List[int64]], List[List[int64]], int, int]:
-=======
 ) -> Tuple[npt.NDArray, List[List[np.int64]], List[List[np.int64]], int, int]:
->>>>>>> 42d90987
     """make tiles of image to run at test-time
 
     if augmented, tiles are flipped and tile_overlap=2.
@@ -220,11 +208,7 @@
     return IMG, ysub, xsub, Ly, Lx
 
 
-<<<<<<< HEAD
-def normalize99(Y: npt.NDArray, lower: int = 1, upper: int = 99) -> ndarray:
-=======
 def normalize99(Y: npt.NDArray, lower: int = 1, upper: int = 99) -> npt.NDArray:
->>>>>>> 42d90987
     """normalize image so 0.0 is 1st percentile and 1.0 is 99th percentile"""
     X = Y.copy()
     x01 = np.percentile(X, lower)
@@ -233,11 +217,7 @@
     return X
 
 
-<<<<<<< HEAD
 def move_axis(img: torch.Tensor, m_axis: int = -1, first: bool = True) -> torch.Tensor:
-=======
-def move_axis(img: npt.NDArray, m_axis: int = -1, first: bool = True) -> npt.NDArray:
->>>>>>> 42d90987
     """move axis m_axis to first or last position"""
     if m_axis == -1:
         m_axis = img.ndim - 1
@@ -255,11 +235,7 @@
 
 # This was edited to fix a bug where single-channel images of shape (y,x) would be
 # transposed to (x,y) if x<y, making the labels no longer correspond to the data.
-<<<<<<< HEAD
-def move_min_dim(img: npt.NDArray, force: bool = False) -> ndarray:
-=======
 def move_min_dim(img: npt.NDArray, force: bool = False) -> npt.NDArray:
->>>>>>> 42d90987
     """move minimum dimension last as channels if < 10, or force==True"""
     if (
         len(img.shape) > 2
@@ -291,17 +267,10 @@
 
 
 def convert_image(
-<<<<<<< HEAD
     x: torch.Tensor,
     channels: List[int],
     channel_axis: Optional[int] = None,
     z_axis: None = None,
-=======
-    x: npt.NDArray,
-    channels: List[int],
-    channel_axis: Optional[int] = None,
-    z_axis: Optional[int] = None,
->>>>>>> 42d90987
     do_3D: bool = False,
     normalize: bool = True,
     invert: bool = False,
@@ -388,15 +357,10 @@
 
 
 def reshape(
-<<<<<<< HEAD
-    data: torch.Tensor, channels: List[int] = [0, 0], chan_first: bool = False
-) -> ndarray:
-=======
-    data: npt.NDArray,
+    data: torch.Tensor,
     channels: List[int] = [0, 0],
     chan_first: bool = False,
 ) -> npt.NDArray:
->>>>>>> 42d90987
     """reshape data using channels
 
     Parameters
@@ -455,15 +419,11 @@
     return data
 
 
-<<<<<<< HEAD
-def normalize_img(img: npt.NDArray, axis: int = -1, invert: bool = False) -> ndarray:
-=======
 def normalize_img(
     img: npt.NDArray,
     axis: int = -1,
     invert: bool = False,
 ) -> npt.NDArray:
->>>>>>> 42d90987
     """normalize each channel of the image so that so that 0.0=1st percentile
     and 1.0=99th percentile of image intensities
 
@@ -683,15 +643,10 @@
 
 
 def pad_image_ND(
-<<<<<<< HEAD
-    img0: npt.NDArray, div: int = 16, extra: int = 1
-) -> Tuple[ndarray, ndarray, ndarray]:
-=======
     img0: npt.NDArray,
     div: int = 16,
     extra: int = 1,
 ) -> Tuple[npt.NDArray, npt.NDArray, npt.NDArray]:
->>>>>>> 42d90987
     """pad image for test-time so that its dimensions are a multiple of 16 (2D or 3D)
 
     Parameters
