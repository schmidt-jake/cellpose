import datetime
import glob
import logging
import os
import pathlib
from pathlib import Path
import sys
from typing import List, Optional, Union
import warnings

import cv2
from natsort import natsorted
from numpy import float32
from numpy import ndarray
import numpy as np
import numpy.typing as npt
import tifffile
from tqdm import tqdm

from cellpose import plot
from cellpose import transforms
from cellpose import utils
<<<<<<< HEAD

try:
=======
>>>>>>> 42d90987

try:
    from PyQt5.QtWidgets import QMessageBox

    GUI = True
except ImportError:
    GUI = False

try:
    import matplotlib.pyplot as plt

    MATPLOTLIB = True
except ImportError:
    MATPLOTLIB = False

try:
    from google.cloud import storage

    SERVER_UPLOAD = True
except ImportError:
    SERVER_UPLOAD = False

io_logger = logging.getLogger(__name__)


def logger_setup():
    cp_dir = pathlib.Path.home().joinpath(".cellpose")
    cp_dir.mkdir(exist_ok=True)
    log_file = cp_dir.joinpath("run.log")
    try:
        log_file.unlink()
    except FileNotFoundError:
        print("creating new log file")
    logging.basicConfig(
        level=logging.INFO,
        format="%(asctime)s [%(levelname)s] %(message)s",
        handlers=[logging.FileHandler(log_file), logging.StreamHandler(sys.stdout)],
    )
    logger = logging.getLogger(__name__)
    logger.info(f"WRITING LOG OUTPUT TO {log_file}")
    # logger.handlers[1].stream = sys.stdout

    return logger, log_file


# helper function to check for a path; if it doesn't exist, make it
def check_dir(path):
    if not os.path.isdir(path):
        os.mkdir(path)


def outlines_to_text(base, outlines):
    with open(base + "_cp_outlines.txt", "w") as f:
        for o in outlines:
            xy = list(o.flatten())
            xy_str = ",".join(map(str, xy))
            f.write(xy_str)
            f.write("\n")


def imread(filename: str) -> npt.NDArray:
    ext = os.path.splitext(filename)[-1]
    if ext == ".tif" or ext == ".tiff":
        with tifffile.TiffFile(filename) as tif:
            ltif = len(tif.pages)
            try:
                full_shape = tif.shaped_metadata[0]["shape"]
            except:
                try:
                    page = tif.series[0][0]
                    full_shape = tif.series[0].shape
                except:
                    ltif = 0
            if ltif < 10:
                img = tif.asarray()
            else:
                page = tif.series[0][0]
                shape, dtype = page.shape, page.dtype
                ltif = int(np.prod(full_shape) / np.prod(shape))
                io_logger.info(f"reading tiff with {ltif} planes")
                img = np.zeros((ltif, *shape), dtype=dtype)
                for i, page in enumerate(tqdm(tif.series[0])):
                    img[i] = page.asarray()
                img = img.reshape(full_shape)
        return img
    elif ext != ".npy":
        try:
            img = cv2.imread(filename, -1)  # cv2.LOAD_IMAGE_ANYDEPTH)
            if img.ndim > 2:
                img = img[..., [2, 1, 0]]
            return img
        except Exception as e:
            io_logger.critical("ERROR: could not read file, %s" % e)
            return None
    else:
        try:
            dat = np.load(filename, allow_pickle=True).item()
            masks = dat["masks"]
            return masks
        except Exception as e:
            io_logger.critical("ERROR: could not read masks from file, %s" % e)
            return None


def imsave(filename: str, arr: npt.NDArray) -> None:
    ext = os.path.splitext(filename)[-1]
    if ext == ".tif" or ext == ".tiff":
        tifffile.imsave(filename, arr)
    else:
        if len(arr.shape) > 2:
            arr = cv2.cvtColor(arr, cv2.COLOR_BGR2RGB)
        cv2.imwrite(filename, arr)


#         skimage.io.imsave(filename, arr.astype()) #cv2 doesn't handle transparency


def get_image_files(folder, mask_filter, imf=None, look_one_level_down=False):
    """find all images in a folder and if look_one_level_down all subfolders"""
    mask_filters = ["_cp_masks", "_cp_output", "_flows", "_masks", mask_filter]
    image_names = []
    if imf is None:
        imf = ""

    folders = []
    if look_one_level_down:
        folders = natsorted(glob.glob(os.path.join(folder, "*/")))
    folders.append(folder)

    for folder in folders:
        image_names.extend(glob.glob(folder + "/*%s.png" % imf))
        image_names.extend(glob.glob(folder + "/*%s.jpg" % imf))
        image_names.extend(glob.glob(folder + "/*%s.jpeg" % imf))
        image_names.extend(glob.glob(folder + "/*%s.tif" % imf))
        image_names.extend(glob.glob(folder + "/*%s.tiff" % imf))
    image_names = natsorted(image_names)
    imn = []
    for im in image_names:
        imfile = os.path.splitext(im)[0]
        igood = all(
            [
                (
                    len(imfile) > len(mask_filter)
                    and imfile[-len(mask_filter) :] != mask_filter
                )
                or len(imfile) <= len(mask_filter)
                for mask_filter in mask_filters
            ]
        )
        if len(imf) > 0:
            igood &= imfile[-len(imf) :] == imf
        if igood:
            imn.append(im)
    image_names = imn

    if len(image_names) == 0:
        raise ValueError("ERROR: no images in --dir folder")

    return image_names


def get_label_files(image_names, mask_filter, imf=None):
    nimg = len(image_names)
    label_names0 = [os.path.splitext(image_names[n])[0] for n in range(nimg)]

    if imf is not None and len(imf) > 0:
        label_names = [label_names0[n][: -len(imf)] for n in range(nimg)]
    else:
        label_names = label_names0

    # check for flows
    if os.path.exists(label_names0[0] + "_flows.tif"):
        flow_names = [label_names0[n] + "_flows.tif" for n in range(nimg)]
    else:
        flow_names = [label_names[n] + "_flows.tif" for n in range(nimg)]
    if not all([os.path.exists(flow) for flow in flow_names]):
        io_logger.info(
            "not all flows are present, running flow generation for all images"
        )
        flow_names = None

    # check for masks
    if mask_filter == "_seg.npy":
        label_names = [label_names[n] + mask_filter for n in range(nimg)]
        return label_names, None

    if os.path.exists(label_names[0] + mask_filter + ".tif"):
        label_names = [label_names[n] + mask_filter + ".tif" for n in range(nimg)]
    elif os.path.exists(label_names[0] + mask_filter + ".tiff"):
        label_names = [label_names[n] + mask_filter + ".tiff" for n in range(nimg)]
    elif os.path.exists(label_names[0] + mask_filter + ".png"):
        label_names = [label_names[n] + mask_filter + ".png" for n in range(nimg)]
    # todo, allow _seg.npy
    # elif os.path.exists(label_names[0] + '_seg.npy'):
    #    io_logger.info('labels found as _seg.npy files, converting to tif')
    else:
        raise ValueError("labels not provided with correct --mask_filter")
    if not all([os.path.exists(label) for label in label_names]):
        raise ValueError("labels not provided for all images in train and/or test set")

    return label_names, flow_names


def load_images_labels(
    tdir, mask_filter="_masks", image_filter=None, look_one_level_down=False, unet=False
):
    image_names = get_image_files(tdir, mask_filter, image_filter, look_one_level_down)
    nimg = len(image_names)

    # training data
    label_names, flow_names = get_label_files(
        image_names, mask_filter, imf=image_filter
    )

    images = []
    labels = []
    k = 0
    for n in range(nimg):
        if os.path.isfile(label_names[n]):
            image = imread(image_names[n])
            label = imread(label_names[n])
            if not unet:
                if flow_names is not None and not unet:
                    flow = imread(flow_names[n])
                    if flow.shape[0] < 4:
                        label = np.concatenate((label[np.newaxis, :, :], flow), axis=0)
                    else:
                        label = flow
            images.append(image)
            labels.append(label)
            k += 1
    io_logger.info(f"{k} / {nimg} images in {tdir} folder have labels")
    return images, labels, image_names


def load_train_test_data(
    train_dir,
    test_dir=None,
    image_filter=None,
    mask_filter="_masks",
    unet=False,
    look_one_level_down=False,
):
    images, labels, image_names = load_images_labels(
        train_dir, mask_filter, image_filter, look_one_level_down, unet
    )

    # testing data
    test_images, test_labels, test_image_names = None, None, None
    if test_dir is not None:
        test_images, test_labels, test_image_names = load_images_labels(
            test_dir, mask_filter, image_filter, look_one_level_down, unet
        )

    return images, labels, image_names, test_images, test_labels, test_image_names


def masks_flows_to_seg(
    images: Union[npt.NDArray, List[npt.NDArray]],
    masks: Union[npt.NDArray, List[npt.NDArray]],
    flows: List[Union[npt.NDArray, List[npt.NDArray]]],
    diams: Union[int, np.float32],
    file_names: Union[str, List[str]],
    channels: Optional[List[int]] = None,
) -> None:
    """save output of model eval to be loaded in GUI

    can be list output (run on multiple images) or single output (run on single image)

    saved to file_names[k]+'_seg.npy'

    Parameters
    -------------

    images: (list of) 2D or 3D arrays
        images input into cellpose

    masks: (list of) 2D arrays, int
        masks output from Cellpose.eval, where 0=NO masks; 1,2,...=mask labels

    flows: (list of) list of ND arrays
        flows output from Cellpose.eval

    diams: float array
        diameters used to run Cellpose

    file_names: (list of) str
        names of files of images

    channels: list of int (optional, default None)
        channels used to run Cellpose

    """

    if channels is None:
        channels = [0, 0]

    if isinstance(masks, list):
        if not isinstance(diams, (list, np.ndarray)):
            diams = diams * np.ones(len(masks), np.float32)
        for k, [image, mask, flow, diam, file_name] in enumerate(
            zip(images, masks, flows, diams, file_names)
        ):
            channels_img = channels
            if channels_img is not None and len(channels) > 2:
                channels_img = channels[k]
            masks_flows_to_seg(image, mask, flow, diam, file_name, channels_img)
        return

    if len(channels) == 1:
        channels = channels[0]

    flowi = []
    if flows[0].ndim == 3:
        Ly, Lx = masks.shape[-2:]
        flowi.append(
            cv2.resize(flows[0], (Lx, Ly), interpolation=cv2.INTER_NEAREST)[
                np.newaxis, ...
            ]
        )
    else:
        flowi.append(flows[0])

    if flows[0].ndim == 3:
        cellprob = (np.clip(transforms.normalize99(flows[2]), 0, 1) * 255).astype(
            np.uint8
        )
        cellprob = cv2.resize(cellprob, (Lx, Ly), interpolation=cv2.INTER_NEAREST)
        flowi.append(cellprob[np.newaxis, ...])
        flowi.append(np.zeros(flows[0].shape, dtype=np.uint8))
        flowi[-1] = flowi[-1][np.newaxis, ...]
    else:
        flowi.append(
            (np.clip(transforms.normalize99(flows[2]), 0, 1) * 255).astype(np.uint8)
        )
        flowi.append((flows[1][0] / 10 * 127 + 127).astype(np.uint8))
    if len(flows) > 2:
        flowi.append(flows[3])
        flowi.append(np.concatenate((flows[1], flows[2][np.newaxis, ...]), axis=0))
    outlines = masks * utils.masks_to_outlines(masks)
    base = os.path.splitext(file_names)[0]
    if masks.ndim == 3:
        np.save(
            base + "_seg.npy",
            {
                "outlines": outlines.astype(np.uint16)
                if outlines.max() < 2**16 - 1
                else outlines.astype(np.uint32),
                "masks": masks.astype(np.uint16)
                if outlines.max() < 2**16 - 1
                else masks.astype(np.uint32),
                "chan_choose": channels,
                "img": images,
                "ismanual": np.zeros(masks.max(), bool),
                "filename": file_names,
                "flows": flowi,
                "est_diam": diams,
            },
        )
    else:
        if images.shape[0] < 8:
            np.transpose(images, (1, 2, 0))
        np.save(
            base + "_seg.npy",
            {
                "img": images,
                "outlines": outlines.astype(np.uint16)
                if outlines.max() < 2**16 - 1
                else outlines.astype(np.uint32),
                "masks": masks.astype(np.uint16)
                if masks.max() < 2**16 - 1
                else masks.astype(np.uint32),
                "chan_choose": channels,
                "ismanual": np.zeros(masks.max(), bool),
                "filename": file_names,
                "flows": flowi,
                "est_diam": diams,
            },
        )


def save_to_png(images, masks, flows, file_names):
    """deprecated (runs io.save_masks with png=True)

    does not work for 3D images

    """
    save_masks(images, masks, flows, file_names, png=True)


# Now saves flows, masks, etc. to separate folders.
def save_masks(
    images,
    masks,
    flows,
    file_names,
    png=True,
    tif=False,
    channels=[0, 0],
    suffix="",
    save_flows=False,
    save_outlines=False,
    save_ncolor=False,
    dir_above=False,
    in_folders=False,
    savedir=None,
    save_txt=True,
) -> None:
    """save masks + nicely plotted segmentation image to png and/or tiff

    if png, masks[k] for images[k] are saved to file_names[k]+'_cp_masks.png'

    if tif, masks[k] for images[k] are saved to file_names[k]+'_cp_masks.tif'

    if png and matplotlib installed, full segmentation figure is saved to file_names[k]+'_cp.png'

    only tif option works for 3D data

    Parameters
    -------------

    images: (list of) 2D, 3D or 4D arrays
        images input into cellpose

    masks: (list of) 2D arrays, int
        masks output from Cellpose.eval, where 0=NO masks; 1,2,...=mask labels

    flows: (list of) list of ND arrays
        flows output from Cellpose.eval

    file_names: (list of) str
        names of files of images

    savedir: str
        absolute path where images will be saved. Default is none (saves to image directory)

    save_flows, save_outlines, save_ncolor, save_txt: bool
        Can choose which outputs/views to save.
        ncolor is a 4 (or 5, if 4 takes too long) index version of the labels that
        is way easier to visualize than having hundreds of unique colors that may
        be similar and touch. Any color map can be applied to it (0,1,2,3,4,...).

    """

    if isinstance(masks, list):
        for image, mask, flow, file_name in zip(images, masks, flows, file_names):
            save_masks(
                image,
                mask,
                flow,
                file_name,
                png=png,
                tif=tif,
                suffix=suffix,
                dir_above=dir_above,
                save_flows=save_flows,
                save_outlines=save_outlines,
                save_ncolor=save_ncolor,
                savedir=savedir,
                save_txt=save_txt,
                in_folders=in_folders,
            )
        return

    if masks.ndim > 2 and not tif:
        raise ValueError("cannot save 3D outputs as PNG, use tif option instead")
    #     base = os.path.splitext(file_names)[0]

    if savedir is None:
        if dir_above:
            savedir = Path(
                file_names
            ).parent.parent.absolute()  # go up a level to save in its own folder
        else:
            savedir = Path(file_names).parent.absolute()

    check_dir(savedir)

    basename = os.path.splitext(os.path.basename(file_names))[0]
    if in_folders:
        maskdir = os.path.join(savedir, "masks")
        outlinedir = os.path.join(savedir, "outlines")
        txtdir = os.path.join(savedir, "txt_outlines")
        ncolordir = os.path.join(savedir, "ncolor_masks")
        flowdir = os.path.join(savedir, "flows")
    else:
        maskdir = savedir
        outlinedir = savedir
        txtdir = savedir
        ncolordir = savedir
        flowdir = savedir

    check_dir(maskdir)

    exts = []
    if masks.ndim > 2:
        png = False
        tif = True
    if png:
        if masks.max() < 2**16:
            masks = masks.astype(np.uint16)
            exts.append(".png")
        else:
            png = False
            tif = True
            io_logger.warning(
                "found more than 65535 masks in each image, cannot save PNG, saving as TIF"
            )
    if tif:
        exts.append(".tif")

    # save masks
    with warnings.catch_warnings():
        warnings.simplefilter("ignore")
        for ext in exts:

            imsave(os.path.join(maskdir, basename + "_cp_masks" + suffix + ext), masks)

    if png and MATPLOTLIB and not min(images.shape) > 3:
        img = images.copy()
        if img.ndim < 3:
            img = img[:, :, np.newaxis]
        elif img.shape[0] < 8:
            np.transpose(img, (1, 2, 0))

        fig = plt.figure(figsize=(12, 3))
        plot.show_segmentation(fig, img, masks, flows[0])
        fig.savefig(
            os.path.join(savedir, basename + "_cp_output" + suffix + ".png"), dpi=300
        )
        plt.close(fig)

    # ImageJ txt outline files
    if masks.ndim < 3 and save_txt:
        check_dir(txtdir)
        outlines = utils.outlines_list(masks)
        outlines_to_text(os.path.join(txtdir, basename), outlines)

    # RGB outline images
    if masks.ndim < 3 and save_outlines:
        check_dir(outlinedir)
        outlines = utils.masks_to_outlines(masks)
        outX, outY = np.nonzero(outlines)
        img0 = transforms.normalize99(images)
        if img0.shape[0] < 4:
            img0 = np.transpose(img0, (1, 2, 0))
        if img0.shape[-1] < 3 or img0.ndim < 3:
            img0 = plot.image_to_rgb(img0, channels=channels)
        else:
            if img0.max() <= 50.0:
                img0 = np.uint8(np.clip(img0 * 255, 0, 1))
        imgout = img0.copy()
        imgout[outX, outY] = np.array([255, 0, 0])  # pure red
        imsave(
            os.path.join(outlinedir, basename + "_outlines" + suffix + ".png"), imgout
        )

    # save RGB flow picture
    if masks.ndim < 3 and save_flows:
        check_dir(flowdir)
        imsave(
            os.path.join(flowdir, basename + "_flows" + suffix + ".tif"),
            (flows[0] * (2**16 - 1)).astype(np.uint16),
        )
        # save full flow data
        imsave(os.path.join(flowdir, basename + "_dP" + suffix + ".tif"), flows[1])


def save_server(parent=None, filename=None):
    """Uploads a *_seg.npy file to the bucket.

    Parameters
    ----------------
    parent: PyQt.MainWindow (optional, default None)
        GUI window to grab file info from
    filename: str (optional, default None)
        if no GUI, send this file to server
    """
    if parent is not None:
        q = QMessageBox.question(
            parent,
            "Send to server",
            "Are you sure? Only send complete and fully manually segmented data.\n (do not send partially automated segmentations)",
            QMessageBox.Yes | QMessageBox.No,
        )
        if q != QMessageBox.Yes:
            return
        else:
            filename = parent.filename

    if filename is not None:
        os.environ["GOOGLE_APPLICATION_CREDENTIALS"] = os.path.join(
            os.path.dirname(os.path.realpath(__file__)), "key/cellpose-data-writer.json"
        )
        bucket_name = "cellpose_data"
        base = os.path.splitext(filename)[0]
        source_file_name = base + "_seg.npy"
        io_logger.info(f"sending {source_file_name} to server")
        time = datetime.datetime.now().strftime("%Y_%m_%d_%H_%M_%S.%f")
        filestring = time + ".npy"
        io_logger.info(f"name on server: {filestring}")
        destination_blob_name = filestring
        storage_client = storage.Client()
        bucket = storage_client.bucket(bucket_name)
        blob = bucket.blob(destination_blob_name)

        blob.upload_from_filename(source_file_name)

        io_logger.info(
            "File {} uploaded to {}.".format(source_file_name, destination_blob_name)
        )<|MERGE_RESOLUTION|>--- conflicted
+++ resolved
@@ -10,8 +10,6 @@
 
 import cv2
 from natsort import natsorted
-from numpy import float32
-from numpy import ndarray
 import numpy as np
 import numpy.typing as npt
 import tifffile
@@ -20,11 +18,6 @@
 from cellpose import plot
 from cellpose import transforms
 from cellpose import utils
-<<<<<<< HEAD
-
-try:
-=======
->>>>>>> 42d90987
 
 try:
     from PyQt5.QtWidgets import QMessageBox
