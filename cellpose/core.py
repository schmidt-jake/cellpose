import datetime
import logging
import os
import time
from typing import Optional, Tuple

import cv2
import fastremap
import numpy as np
import numpy.typing as npt
from scipy.stats import mode
import torch
from torch import nn
from torch.utils import mkldnn as mkldnn_utils
from tqdm import tqdm
from tqdm import trange

from cellpose import metrics
from cellpose import resnet_torch
from cellpose import transforms
from cellpose import utils

TORCH_ENABLED = True

core_logger = logging.getLogger(__name__)
tqdm_out = utils.TqdmToLogger(core_logger, level=logging.INFO)


def parse_model_string(pretrained_model):
    if isinstance(pretrained_model, list):
        model_str = os.path.split(pretrained_model[0])[-1]
    else:
        model_str = os.path.split(pretrained_model)[-1]
    if len(model_str) > 3 and model_str[:4] == "unet":
        cp = False
        nclasses = max(2, int(model_str[4]))
    elif len(model_str) > 7 and model_str[:8] == "cellpose":
        cp = True
        nclasses = 3
    else:
        return 3, True, True, False

    if (
        "residual" in model_str
        and "style" in model_str
        and "concatentation" in model_str
    ):
        ostrs = model_str.split("_")[2::2]
        residual_on = ostrs[0] == "on"
        style_on = ostrs[1] == "on"
        concatenation = ostrs[2] == "on"
        return nclasses, residual_on, style_on, concatenation
    else:
        if cp:
            return 3, True, True, False
        else:
            return nclasses, False, False, True


def use_gpu(gpu_number=0, use_torch=True):
    """check if gpu works"""
    if use_torch:
        return _use_gpu_torch(gpu_number)
    else:
        raise ValueError("cellpose only runs with pytorch now")


def _use_gpu_torch(gpu_number=0):
    try:
        device = torch.device("cuda:" + str(gpu_number))
        _ = torch.zeros([1, 2, 3]).to(device)
        core_logger.info("** TORCH CUDA version installed and working. **")
        return True
    except:
        core_logger.info("TORCH CUDA version not installed/working.")
        return False


def assign_device(
    use_torch: bool = True, gpu: bool = False, device: int = 0
) -> Tuple[torch.device, bool]:
    if gpu and use_gpu(use_torch=True):
        device = torch.device(f"cuda:{device}")
        gpu = True
        core_logger.info(">>>> using GPU")
    else:
        device = torch.device("cpu")
        core_logger.info(">>>> using CPU")
        gpu = False
    return device, gpu


def check_mkl(use_torch: bool = True) -> bool:
    # core_logger.info('Running test snippet to check if MKL-DNN working')
    mkl_enabled = torch.backends.mkldnn.is_available()
    if mkl_enabled:
        mkl_enabled = True
        # core_logger.info('MKL version working - CPU version is sped up.')
    else:
        core_logger.info(
            "WARNING: MKL version on torch not working/installed - CPU version will be slightly slower."
        )
        core_logger.info(
            "see https://pytorch.org/docs/stable/backends.html?highlight=mkl"
        )
    return mkl_enabled


class UnetModel:
    def __init__(
        self,
        gpu: bool = False,
        pretrained_model: bool = False,
        diam_mean: float = 30.0,
        net_avg: bool = False,
        device: Optional[torch.device] = None,
        residual_on: bool = False,
        style_on: bool = False,
        concatenation: bool = True,
        nclasses: int = 3,
        nchan: int = 2,
    ) -> None:
        self.unet = True
        self.torch = True
        self.mkldnn = None
        if device is None:
            sdevice, gpu = assign_device(self.torch, gpu)
        self.device = device if device is not None else sdevice
        if device is not None:
            device_gpu = self.device.type == "cuda"
        self.gpu = gpu if device is None else device_gpu
        if not self.gpu:
            self.mkldnn = check_mkl(True)
        self.pretrained_model = pretrained_model
        self.diam_mean = diam_mean

        ostr = ["off", "on"]
        self.net_type = "unet{}_residual_{}_style_{}_concatenation_{}".format(
            nclasses, ostr[residual_on], ostr[style_on], ostr[concatenation]
        )
        if pretrained_model:
            core_logger.info(f"u-net net type: {self.net_type}")
        # create network
        self.nclasses = nclasses
        self.nbase = [32, 64, 128, 256]
        self.nchan = nchan
        self.nbase = [nchan, 32, 64, 128, 256]
        self.net = resnet_torch.CPnet(
            self.nbase,
            self.nclasses,
            sz=3,
            residual_on=residual_on,
            style_on=style_on,
            concatenation=concatenation,
            mkldnn=self.mkldnn,
            diam_mean=diam_mean,
        ).to(self.device)

        if pretrained_model is not None and isinstance(pretrained_model, str):
            self.net.load_model(pretrained_model, cpu=(not self.gpu))

    def eval(
        self,
        x,
        batch_size=8,
        channels=None,
        channels_last=False,
        invert=False,
        normalize=True,
        rescale=None,
        do_3D=False,
        anisotropy=None,
        net_avg=False,
        augment=False,
        channel_axis=None,
        z_axis=None,
        nolist=False,
        tile=True,
        cell_threshold=None,
        boundary_threshold=None,
        min_size=15,
        compute_masks=True,
    ):
        """segment list of images x

        Parameters
        ----------
        x: list or array of images
            can be list of 2D/3D images, or array of 2D/3D images, or 4D image array

        batch_size: int (optional, default 8)
            number of 224x224 patches to run simultaneously on the GPU
            (can make smaller or bigger depending on GPU memory usage)

        channels: list (optional, default None)
            list of channels, either of length 2 or of length number of images by 2.
            First element of list is the channel to segment (0=grayscale, 1=red, 2=green, 3=blue).
            Second element of list is the optional nuclear channel (0=none, 1=red, 2=green, 3=blue).
            For instance, to segment grayscale images, input [0,0]. To segment images with cells
            in green and nuclei in blue, input [2,3]. To segment one grayscale image and one
            image with cells in green and nuclei in blue, input [[0,0], [2,3]].

        channel_axis: int (optional, default None)
            if None, channels dimension is attempted to be automatically determined

        z_axis: int (optional, default None)
            if None, z dimension is attempted to be automatically determined

        invert: bool (optional, default False)
            invert image pixel intensity before running network

        normalize: bool (optional, default True)
            normalize data so 0.0=1st percentile and 1.0=99th percentile of image intensities in each channel

        rescale: float (optional, default None)
            resize factor for each image, if None, set to 1.0

        do_3D: bool (optional, default False)
            set to True to run 3D segmentation on 4D image input

        anisotropy: float (optional, default None)
            for 3D segmentation, optional rescaling factor (e.g. set to 2.0 if Z is sampled half as dense as X or Y)

        net_avg: bool (optional, default False)
            runs the 4 built-in networks and averages them if True, runs one network if False

        augment: bool (optional, default False)
            tiles image with overlapping tiles and flips overlapped regions to augment

        tile: bool (optional, default True)
            tiles image to ensure GPU/CPU memory usage limited (recommended)

        cell_threshold: float (optional, default 0.0)
            cell probability threshold (all pixels with prob above threshold kept for masks)

        boundary_threshold: float (optional, default 0.0)
            cell probability threshold (all pixels with prob above threshold kept for masks)

        min_size: int (optional, default 15)
            minimum number of pixels per mask, can turn off with -1

        Returns
        -------
        masks: list of 2D arrays, or single 3D array (if do_3D=True)
            labelled image, where 0=no masks; 1,2,...=mask labels

        flows: list of lists 2D arrays, or list of 3D arrays (if do_3D=True)
            flows[k][0] = XY flow in HSV 0-255
            flows[k][1] = flows at each pixel
            flows[k][2] = the cell distance field
            flows[k][3] = the cell boundary

        styles: list of 1D arrays of length 64, or single 1D array (if do_3D=True)
            style vector summarizing each image, also used to estimate size of objects in image

        """
        x = [
            transforms.convert_image(
                xi,
                channels,
                channel_axis,
                z_axis,
                do_3D,
                normalize,
                invert,
                nchan=self.nchan,
            )
            for xi in x
        ]
        nimg = len(x)
        self.batch_size = batch_size

        styles = []
        flows = []
        masks = []
        if rescale is None:
            rescale = np.ones(nimg)
        elif isinstance(rescale, float):
            rescale = rescale * np.ones(nimg)
        if nimg > 1:
            iterator = trange(nimg, file=tqdm_out)
        else:
            iterator = range(nimg)

        if isinstance(self.pretrained_model, list):
            model_path = self.pretrained_model[0]
            if not net_avg:
                self.net.load_model(self.pretrained_model[0])
        else:
            model_path = self.pretrained_model

        if cell_threshold is None or boundary_threshold is None:
            try:
                thresholds = np.load(model_path + "_cell_boundary_threshold.npy")
                cell_threshold, boundary_threshold = thresholds
                core_logger.info(">>>> found saved thresholds from validation set")
            except:
                core_logger.warning(
                    "WARNING: no thresholds found, using default / user input"
                )

        cell_threshold = 2.0 if cell_threshold is None else cell_threshold
        boundary_threshold = 0.5 if boundary_threshold is None else boundary_threshold

        if not do_3D:
            for i in iterator:
                img = x[i].copy()
                shape = img.shape
                # rescale image for flow computation
                img = transforms.resize_image(img, rsz=rescale[i])
                y, style = self._run_nets(
                    img, net_avg=net_avg, augment=augment, tile=tile
                )
                if compute_masks:
                    maski = utils.get_masks_unet(y, cell_threshold, boundary_threshold)
                    maski = utils.fill_holes_and_remove_small_masks(
                        maski, min_size=min_size
                    )
                    maski = transforms.resize_image(
                        maski, shape[-3], shape[-2], interpolation=cv2.INTER_NEAREST
                    )
                else:
                    maski = None
                masks.append(maski)
                styles.append(style)
        else:
            for i in iterator:
                tic = time.time()
                yf, style = self._run_3D(
                    x[i],
                    rsz=rescale[i],
                    anisotropy=anisotropy,
                    net_avg=net_avg,
                    augment=augment,
                    tile=tile,
                )
                yf = yf.mean(axis=0)
                core_logger.info("probabilities computed %2.2fs" % (time.time() - tic))
                if compute_masks:
                    maski = utils.get_masks_unet(
                        yf.transpose((1, 2, 3, 0)), cell_threshold, boundary_threshold
                    )
                    maski = utils.fill_holes_and_remove_small_masks(
                        maski, min_size=min_size
                    )
                else:
                    maski = None
                masks.append(maski)
                styles.append(style)
                core_logger.info("masks computed %2.2fs" % (time.time() - tic))
                flows.append(yf)

        if nolist:
            masks, flows, styles = masks[0], flows[0], styles[0]

        return masks, flows, styles

    def _to_device(self, x: npt.NDArray) -> torch.Tensor:
        X = torch.from_numpy(x).float().to(self.device)
        return X

    def _from_device(self, X: torch.Tensor) -> npt.NDArray:
        x = X.detach().cpu().numpy()
        return x

    def network(
        self, x: npt.NDArray, return_conv: bool = False
<<<<<<< HEAD
    ) -> Tuple[ndarray, ndarray]:
=======
    ) -> Tuple[npt.NDArray, npt.NDArray]:
>>>>>>> 42d90987
        """convert imgs to torch and run network model and return numpy"""
        X = self._to_device(x)
        self.net.eval()
        if self.mkldnn:
            self.net = mkldnn_utils.to_mkldnn(self.net)
        with torch.no_grad():
            y, style = self.net(X)
        del X
        y = self._from_device(y)
        style = self._from_device(style)
        if return_conv:
            conv = self._from_device(conv)
            y = np.concatenate((y, conv), axis=1)

        return y, style

    def _run_nets(
        self,
        img: npt.NDArray,
        net_avg: bool = False,
        augment: bool = False,
        tile: bool = True,
        tile_overlap: float = 0.1,
        bsize: int = 224,
        return_conv: bool = False,
        progress: None = None,
    ) -> Tuple[npt.NDArray, npt.NDArray]:
        """run network (if more than one, loop over networks and average results

        Parameters
        --------------

        img: float, [Ly x Lx x nchan] or [Lz x Ly x Lx x nchan]

        net_avg: bool (optional, default False)
            runs the 4 built-in networks and averages them if True, runs one network if False

        augment: bool (optional, default False)
            tiles image with overlapping tiles and flips overlapped regions to augment

        tile: bool (optional, default True)
            tiles image to ensure GPU memory usage limited (recommended)

        tile_overlap: float (optional, default 0.1)
            fraction of overlap of tiles when computing flows

        progress: pyqt progress bar (optional, default None)
                to return progress bar status to GUI

        Returns
        ------------------

        y: array [3 x Ly x Lx] or [3 x Lz x Ly x Lx]
            y is output (averaged over networks);
            y[0] is Y flow; y[1] is X flow; y[2] is cell probability

        style: array [64]
            1D array summarizing the style of the image,
            if tiled it is averaged over tiles,
            but not averaged over networks.

        """
        if isinstance(self.pretrained_model, str) or not net_avg:
            y, style = self._run_net(
                img,
                augment=augment,
                tile=tile,
                tile_overlap=tile_overlap,
                bsize=bsize,
                return_conv=return_conv,
            )
        else:
            for j in range(len(self.pretrained_model)):
                self.net.load_model(self.pretrained_model[j], cpu=(not self.gpu))
                y0, style = self._run_net(
                    img,
                    augment=augment,
                    tile=tile,
                    tile_overlap=tile_overlap,
                    bsize=bsize,
                    return_conv=return_conv,
                )

                if j == 0:
                    y = y0
                else:
                    y += y0
                if progress is not None:
                    progress.setValue(10 + 10 * j)
            y = y / len(self.pretrained_model)

        return y, style

    def _run_net(
        self,
        imgs: npt.NDArray,
        augment: bool = False,
        tile: bool = True,
        tile_overlap: float = 0.1,
        bsize: int = 224,
        return_conv: bool = False,
    ) -> Tuple[npt.NDArray, npt.NDArray]:
        """run network on image or stack of images

        (faster if augment is False)

        Parameters
        --------------

        imgs: array [Ly x Lx x nchan] or [Lz x Ly x Lx x nchan]

        rsz: float (optional, default 1.0)
            resize coefficient(s) for image

        augment: bool (optional, default False)
            tiles image with overlapping tiles and flips overlapped regions to augment

        tile: bool (optional, default True)
            tiles image to ensure GPU/CPU memory usage limited (recommended);
            cannot be turned off for 3D segmentation

        tile_overlap: float (optional, default 0.1)
            fraction of overlap of tiles when computing flows

        bsize: int (optional, default 224)
            size of tiles to use in pixels [bsize x bsize]

        Returns
        ------------------

        y: array [Ly x Lx x 3] or [Lz x Ly x Lx x 3]
            y[...,0] is Y flow; y[...,1] is X flow; y[...,2] is cell probability

        style: array [64]
            1D array summarizing the style of the image,
            if tiled it is averaged over tiles

        """
        if imgs.ndim == 4:
            # make image Lz x nchan x Ly x Lx for net
            imgs = np.transpose(imgs, (0, 3, 1, 2))
            detranspose = (0, 2, 3, 1)
            return_conv = False
        else:
            # make image nchan x Ly x Lx for net
            imgs = np.transpose(imgs, (2, 0, 1))
            detranspose = (1, 2, 0)

        # pad image for net so Ly and Lx are divisible by 4
        imgs, ysub, xsub = transforms.pad_image_ND(imgs)
        # slices from padding
        #         slc = [slice(0, self.nclasses) for n in range(imgs.ndim)] # changed from imgs.shape[n]+1 for first slice size
        slc = [slice(0, imgs.shape[n] + 1) for n in range(imgs.ndim)]
        slc[-3] = slice(0, self.nclasses + 32 * return_conv + 1)
        slc[-2] = slice(ysub[0], ysub[-1] + 1)
        slc[-1] = slice(xsub[0], xsub[-1] + 1)
        slc = tuple(slc)

        # run network
        if tile or augment or imgs.ndim == 4:
            y, style = self._run_tiled(
                imgs,
                augment=augment,
                bsize=bsize,
                tile_overlap=tile_overlap,
                return_conv=return_conv,
            )
        else:
            imgs = np.expand_dims(imgs, axis=0)
            y, style = self.network(imgs, return_conv=return_conv)
            y, style = y[0], style[0]
        style /= (style**2).sum() ** 0.5

        # slice out padding
        y = y[slc]
        # transpose so channels axis is last again
        y = np.transpose(y, detranspose)

        return y, style

    def _run_tiled(
        self,
        imgi: npt.NDArray,
        augment: bool = False,
        bsize: int = 224,
        tile_overlap: float = 0.1,
        return_conv: bool = False,
    ) -> Tuple[npt.NDArray, npt.NDArray]:
        """run network in tiles of size [bsize x bsize]

        First image is split into overlapping tiles of size [bsize x bsize].
        If augment, tiles have 50% overlap and are flipped at overlaps.
        The average of the network output over tiles is returned.

        Parameters
        --------------

        imgi: array [nchan x Ly x Lx] or [Lz x nchan x Ly x Lx]

        augment: bool (optional, default False)
            tiles image with overlapping tiles and flips overlapped regions to augment

        bsize: int (optional, default 224)
            size of tiles to use in pixels [bsize x bsize]

        tile_overlap: float (optional, default 0.1)
            fraction of overlap of tiles when computing flows

        Returns
        ------------------

        yf: array [3 x Ly x Lx] or [Lz x 3 x Ly x Lx]
            yf is averaged over tiles
            yf[0] is Y flow; yf[1] is X flow; yf[2] is cell probability

        styles: array [64]
            1D array summarizing the style of the image, averaged over tiles

        """
        if imgi.ndim == 4:
            batch_size = self.batch_size
            Lz, nchan = imgi.shape[:2]
            IMG, ysub, xsub, Ly, Lx = transforms.make_tiles(
                imgi[0], bsize=bsize, augment=augment, tile_overlap=tile_overlap
            )
            ny, nx, nchan, ly, lx = IMG.shape
            batch_size *= max(4, (bsize**2 // (ly * lx)) ** 0.5)
            yf = np.zeros(
                (Lz, self.nclasses, imgi.shape[-2], imgi.shape[-1]), np.float32
            )
            styles = []
            if ny * nx > batch_size:
                ziterator = trange(Lz, file=tqdm_out)
                for i in ziterator:
                    yfi, stylei = self._run_tiled(
                        imgi[i], augment=augment, bsize=bsize, tile_overlap=tile_overlap
                    )
                    yf[i] = yfi
                    styles.append(stylei)
            else:
                # run multiple slices at the same time
                ntiles = ny * nx
                nimgs = max(2, int(np.round(batch_size / ntiles)))
                niter = int(np.ceil(Lz / nimgs))
                ziterator = trange(niter, file=tqdm_out)
                for k in ziterator:
                    IMGa = np.zeros((ntiles * nimgs, nchan, ly, lx), np.float32)
                    for i in range(min(Lz - k * nimgs, nimgs)):
                        IMG, ysub, xsub, Ly, Lx = transforms.make_tiles(
                            imgi[k * nimgs + i],
                            bsize=bsize,
                            augment=augment,
                            tile_overlap=tile_overlap,
                        )
                        IMGa[i * ntiles : (i + 1) * ntiles] = np.reshape(
                            IMG, (ny * nx, nchan, ly, lx)
                        )
                    ya, stylea = self.network(IMGa)
                    for i in range(min(Lz - k * nimgs, nimgs)):
                        y = ya[i * ntiles : (i + 1) * ntiles]
                        if augment:
                            y = np.reshape(y, (ny, nx, 3, ly, lx))
                            y = transforms.unaugment_tiles(y, self.unet)
                            y = np.reshape(y, (-1, 3, ly, lx))
                        yfi = transforms.average_tiles(y, ysub, xsub, Ly, Lx)
                        yfi = yfi[:, : imgi.shape[2], : imgi.shape[3]]
                        yf[k * nimgs + i] = yfi
                        stylei = stylea[i * ntiles : (i + 1) * ntiles].sum(axis=0)
                        stylei /= (stylei**2).sum() ** 0.5
                        styles.append(stylei)
            return yf, np.array(styles)
        else:
            IMG, ysub, xsub, Ly, Lx = transforms.make_tiles(
                imgi, bsize=bsize, augment=augment, tile_overlap=tile_overlap
            )
            ny, nx, nchan, ly, lx = IMG.shape
            IMG = np.reshape(IMG, (ny * nx, nchan, ly, lx))
            batch_size = self.batch_size
            niter = int(np.ceil(IMG.shape[0] / batch_size))
            nout = self.nclasses + 32 * return_conv
            y = np.zeros((IMG.shape[0], nout, ly, lx))
            for k in range(niter):
                irange = np.arange(
                    batch_size * k, min(IMG.shape[0], batch_size * k + batch_size)
                )
                y0, style = self.network(IMG[irange], return_conv=return_conv)
                y[irange] = y0.reshape(
                    len(irange), y0.shape[-3], y0.shape[-2], y0.shape[-1]
                )
                if k == 0:
                    styles = style[0]
                styles += style.sum(axis=0)
            styles /= IMG.shape[0]
            if augment:
                y = np.reshape(y, (ny, nx, nout, bsize, bsize))
                y = transforms.unaugment_tiles(y, self.unet)
                y = np.reshape(y, (-1, nout, bsize, bsize))

            yf = transforms.average_tiles(y, ysub, xsub, Ly, Lx)
            yf = yf[:, : imgi.shape[1], : imgi.shape[2]]
            styles /= (styles**2).sum() ** 0.5
            return yf, styles

    def _run_3D(
        self,
        imgs: npt.NDArray,
<<<<<<< HEAD
        rsz: float64 = 1.0,
=======
        rsz: np.float64 = 1.0,
>>>>>>> 42d90987
        anisotropy: None = None,
        net_avg: bool = False,
        augment: bool = False,
        tile: bool = True,
        tile_overlap: float = 0.1,
        bsize: int = 224,
        progress: None = None,
    ) -> Tuple[npt.NDArray, npt.NDArray]:
        """run network on stack of images

        (faster if augment is False)

        Parameters
        --------------

        imgs: array [Lz x Ly x Lx x nchan]

        rsz: float (optional, default 1.0)
            resize coefficient(s) for image

        anisotropy: float (optional, default None)
                for 3D segmentation, optional rescaling factor (e.g. set to 2.0 if Z is sampled half as dense as X or Y)

        net_avg: bool (optional, default False)
            runs the 4 built-in networks and averages them if True, runs one network if False

        augment: bool (optional, default False)
            tiles image with overlapping tiles and flips overlapped regions to augment

        tile: bool (optional, default True)
            tiles image to ensure GPU/CPU memory usage limited (recommended);
            cannot be turned off for 3D segmentation

        tile_overlap: float (optional, default 0.1)
            fraction of overlap of tiles when computing flows

        bsize: int (optional, default 224)
            size of tiles to use in pixels [bsize x bsize]

        progress: pyqt progress bar (optional, default None)
            to return progress bar status to GUI


        Returns
        ------------------

        yf: array [Lz x Ly x Lx x 3]
            y[...,0] is Y flow; y[...,1] is X flow; y[...,2] is cell probability

        style: array [64]
            1D array summarizing the style of the image,
            if tiled it is averaged over tiles

        """
        sstr = ["YX", "ZY", "ZX"]
        if anisotropy is not None:
            rescaling = [[rsz, rsz], [rsz * anisotropy, rsz], [rsz * anisotropy, rsz]]
        else:
            rescaling = [rsz] * 3
        pm = [(0, 1, 2, 3), (1, 0, 2, 3), (2, 0, 1, 3)]
        ipm = [(3, 0, 1, 2), (3, 1, 0, 2), (3, 1, 2, 0)]
        yf = np.zeros(
            (3, self.nclasses, imgs.shape[0], imgs.shape[1], imgs.shape[2]), np.float32
        )
        for p in range(3 - 2 * self.unet):
            xsl = imgs.copy().transpose(pm[p])
            # rescale image for flow computation
            shape = xsl.shape
            xsl = transforms.resize_image(xsl, rsz=rescaling[p])
            # per image
            core_logger.info(
                "running %s: %d planes of size (%d, %d)"
                % (sstr[p], shape[0], shape[1], shape[2])
            )
            y, style = self._run_nets(
                xsl,
                net_avg=net_avg,
                augment=augment,
                tile=tile,
                bsize=bsize,
                tile_overlap=tile_overlap,
            )
            y = transforms.resize_image(y, shape[1], shape[2])
            yf[p] = y.transpose(ipm[p])
            if progress is not None:
                progress.setValue(25 + 15 * p)
        return yf, style

    def loss_fn(self, lbl, y):
        """loss function between true labels lbl and prediction y"""
        # if available set boundary pixels to 2
        if lbl.shape[1] > 1 and self.nclasses > 2:
            boundary = lbl[:, 1] <= 4
            lbl = lbl[:, 0]
            lbl[boundary] *= 2
        else:
            lbl = lbl[:, 0]
        lbl = self._to_device(lbl).long()
        loss = 8 * 1.0 / self.nclasses * self.criterion(y, lbl)
        return loss

    def train(
        self,
        train_data,
        train_labels,
        train_files=None,
        test_data=None,
        test_labels=None,
        test_files=None,
        channels=None,
        normalize=True,
        save_path=None,
        save_every=100,
        save_each=False,
        learning_rate=0.2,
        n_epochs=500,
        momentum=0.9,
        weight_decay=0.00001,
        batch_size=8,
        nimg_per_epoch=None,
        min_train_masks=5,
        rescale=False,
        model_name=None,
    ):
        """train function uses 0-1 mask label and boundary pixels for training"""

        nimg = len(train_data)

        (
            train_data,
            train_labels,
            test_data,
            test_labels,
            run_test,
        ) = transforms.reshape_train_test(
            train_data, train_labels, test_data, test_labels, channels, normalize
        )
        train_labels = [
            fastremap.renumber(label, in_place=True)[0] for label in train_labels
        ]
        # add dist_to_bound to labels
        if self.nclasses == 3:
            core_logger.info("computing boundary pixels for training data")
            train_classes = [
                np.stack(
                    (label, label > 0, utils.distance_to_boundary(label)), axis=0
                ).astype(np.float32)
                for label in tqdm(train_labels, file=tqdm_out)
            ]
        else:
            train_classes = [
                np.stack((label, label > 0), axis=0).astype(np.float32)
                for label in tqdm(train_labels, file=tqdm_out)
            ]
        if run_test:
            test_labels = [
                fastremap.renumber(label, in_place=True)[0] for label in test_labels
            ]
            if self.nclasses == 3:
                core_logger.info("computing boundary pixels for test data")
                test_classes = [
                    np.stack(
                        (label, label > 0, utils.distance_to_boundary(label)), axis=0
                    ).astype(np.float32)
                    for label in tqdm(test_labels, file=tqdm_out)
                ]
            else:
                test_classes = [
                    np.stack((label, label > 0), axis=0).astype(np.float32)
                    for label in tqdm(test_labels, file=tqdm_out)
                ]
        else:
            test_classes = None

        nmasks = np.array([label[0].max() - 1 for label in train_classes])
        nremove = (nmasks < min_train_masks).sum()
        if nremove > 0:
            core_logger.warning(
                f"{nremove} train images with number of masks less than min_train_masks ({min_train_masks}), removing from train set"
            )
            ikeep = np.nonzero(nmasks >= min_train_masks)[0]
            train_data = [train_data[i] for i in ikeep]
            train_classes = [train_classes[i] for i in ikeep]
            train_labels = [train_labels[i] for i in ikeep]

        # split train data into train and val
        val_data = train_data[::8]
        val_classes = train_classes[::8]
        val_labels = train_labels[::8]
        del train_data[::8], train_classes[::8], train_labels[::8]
        model_path = self._train_net(
            train_data,
            train_classes,
            test_data,
            test_classes,
            save_path=save_path,
            save_every=save_every,
            save_each=save_each,
            learning_rate=learning_rate,
            n_epochs=n_epochs,
            momentum=momentum,
            weight_decay=weight_decay,
            SGD=True,
            batch_size=batch_size,
            nimg_per_epoch=nimg_per_epoch,
            rescale=rescale,
            model_name=model_name,
        )

        # find threshold using validation set
        core_logger.info(">>>> finding best thresholds using validation set")
        cell_threshold, boundary_threshold = self.threshold_validation(
            val_data, val_labels
        )
        np.save(
            model_path + "_cell_boundary_threshold.npy",
            np.array([cell_threshold, boundary_threshold]),
        )
        return model_path

    def threshold_validation(self, val_data, val_labels):
        cell_thresholds = np.arange(-4.0, 4.25, 0.5)
        if self.nclasses == 3:
            boundary_thresholds = np.arange(-2, 2.25, 1.0)
        else:
            boundary_thresholds = np.zeros(1)
        aps = np.zeros((cell_thresholds.size, boundary_thresholds.size, 3))
        for j, cell_threshold in enumerate(cell_thresholds):
            for k, boundary_threshold in enumerate(boundary_thresholds):
                masks = []
                for data in val_data:
                    output, style = self._run_net(
                        data.transpose(1, 2, 0), augment=False
                    )
                    masks.append(
                        utils.get_masks_unet(output, cell_threshold, boundary_threshold)
                    )
                ap = metrics.average_precision(val_labels, masks)[0]
                ap0 = ap.mean(axis=0)
                aps[j, k] = ap0
            if self.nclasses == 3:
                kbest = aps[j].mean(axis=-1).argmax()
            else:
                kbest = 0
            if j % 4 == 0:
                core_logger.info(
                    "best threshold at cell_threshold = {} => boundary_threshold = {}, ap @ 0.5 = {}".format(
                        cell_threshold, boundary_thresholds[kbest], aps[j, kbest, 0]
                    )
                )
        if self.nclasses == 3:
            jbest, kbest = np.unravel_index(aps.mean(axis=-1).argmax(), aps.shape[:2])
        else:
            jbest = aps.squeeze().mean(axis=-1).argmax()
            kbest = 0
        cell_threshold, boundary_threshold = (
            cell_thresholds[jbest],
            boundary_thresholds[kbest],
        )
        core_logger.info(
            ">>>> best overall thresholds: (cell_threshold = {}, boundary_threshold = {}); ap @ 0.5 = {}".format(
                cell_threshold, boundary_threshold, aps[jbest, kbest, 0]
            )
        )
        return cell_threshold, boundary_threshold

    def _train_step(self, x, lbl):
        X = self._to_device(x)
        self.optimizer.zero_grad()
        # if self.gpu:
        #    self.net.train() #.cuda()
        # else:
        self.net.train()
        y = self.net(X)[0]
        del X
        loss = self.loss_fn(lbl, y)
        loss.backward()
        train_loss = loss.item()
        self.optimizer.step()
        train_loss *= len(x)
        return train_loss

    def _test_eval(self, x, lbl):
        X = self._to_device(x)
        self.net.eval()
        with torch.no_grad():
            y, style = self.net(X)
            del X
            loss = self.loss_fn(lbl, y)
            test_loss = loss.item()
            test_loss *= len(x)
        return test_loss

    def _set_optimizer(self, learning_rate, momentum, weight_decay, SGD=False):
        if SGD:
            self.optimizer = torch.optim.SGD(
                self.net.parameters(),
                lr=learning_rate,
                momentum=momentum,
                weight_decay=weight_decay,
            )
        else:
            import torch_optimizer as optim  # for RADAM optimizer

            self.optimizer = optim.RAdam(
                self.net.parameters(),
                lr=learning_rate,
                betas=(0.95, 0.999),  # changed to .95
                eps=1e-08,
                weight_decay=weight_decay,
            )
            core_logger.info(">>> Using RAdam optimizer")
            self.optimizer.current_lr = learning_rate

    def _set_learning_rate(self, lr):
        for param_group in self.optimizer.param_groups:
            param_group["lr"] = lr

    def _set_criterion(self):
        if self.unet:
            self.criterion = nn.CrossEntropyLoss(reduction="mean")
        else:
            self.criterion = nn.MSELoss(reduction="mean")
            self.criterion2 = nn.BCEWithLogitsLoss(reduction="mean")

    def _train_net(
        self,
        train_data,
        train_labels,
        test_data=None,
        test_labels=None,
        save_path=None,
        save_every=100,
        save_each=False,
        learning_rate=0.2,
        n_epochs=500,
        momentum=0.9,
        weight_decay=0.00001,
        SGD=True,
        batch_size=8,
        nimg_per_epoch=None,
        rescale=True,
        model_name=None,
    ):
        """train function uses loss function self.loss_fn in models.py"""

        d = datetime.datetime.now()

        self.n_epochs = n_epochs
        if isinstance(learning_rate, (list, np.ndarray)):
            if isinstance(learning_rate, np.ndarray) and learning_rate.ndim > 1:
                raise ValueError("learning_rate.ndim must equal 1")
            elif len(learning_rate) != n_epochs:
                raise ValueError(
                    "if learning_rate given as list or np.ndarray it must have length n_epochs"
                )
            self.learning_rate = learning_rate
            self.learning_rate_const = mode(learning_rate)[0][0]
        else:
            self.learning_rate_const = learning_rate
            # set learning rate schedule
            if SGD:
                LR = np.linspace(0, self.learning_rate_const, 10)
                if self.n_epochs > 250:
                    LR = np.append(
                        LR, self.learning_rate_const * np.ones(self.n_epochs - 100)
                    )
                    for i in range(10):
                        LR = np.append(LR, LR[-1] / 2 * np.ones(10))
                else:
                    LR = np.append(
                        LR,
                        self.learning_rate_const * np.ones(max(0, self.n_epochs - 10)),
                    )
            else:
                LR = self.learning_rate_const * np.ones(self.n_epochs)
            self.learning_rate = LR

        self.batch_size = batch_size
        self._set_optimizer(self.learning_rate[0], momentum, weight_decay, SGD)
        self._set_criterion()

        nimg = len(train_data)

        # compute average cell diameter
        diam_train = np.array(
            [utils.diameters(train_labels[k][0])[0] for k in range(len(train_labels))]
        )
        diam_train_mean = diam_train[diam_train > 0].mean()
        self.diam_labels = diam_train_mean
        if rescale:
            diam_train[diam_train < 5] = 5.0
            if test_data is not None:
                diam_test = np.array(
                    [
                        utils.diameters(test_labels[k][0])[0]
                        for k in range(len(test_labels))
                    ]
                )
                diam_test[diam_test < 5] = 5.0
            scale_range = 0.5
            core_logger.info(">>>> median diameter set to = %d" % self.diam_mean)
        else:
            scale_range = 1.0

        core_logger.info(
            f">>>> mean of training label mask diameters (saved to model) {diam_train_mean:.3f}"
        )
        self.net.diam_labels.data = torch.ones(1, device=self.device) * diam_train_mean

        nchan = train_data[0].shape[0]
        core_logger.info(">>>> training network with %d channel input <<<<" % nchan)
        core_logger.info(
            ">>>> LR: %0.5f, batch_size: %d, weight_decay: %0.5f"
            % (self.learning_rate_const, self.batch_size, weight_decay)
        )

        if test_data is not None:
            core_logger.info(f">>>> ntrain = {nimg}, ntest = {len(test_data)}")
        else:
            core_logger.info(f">>>> ntrain = {nimg}")

        tic = time.time()

        lavg, nsum = 0, 0

        if save_path is not None:
            _, file_label = os.path.split(save_path)
            file_path = os.path.join(save_path, "models/")

            if not os.path.exists(file_path):
                os.makedirs(file_path)
        else:
            core_logger.warning("WARNING: no save_path given, model not saving")

        ksave = 0
        rsc = 1.0

        # cannot train with mkldnn
        self.net.mkldnn = False

        # get indices for each epoch for training
        np.random.seed(0)
        inds_all = np.zeros((0,), "int32")
        if nimg_per_epoch is None or nimg > nimg_per_epoch:
            nimg_per_epoch = nimg
        core_logger.info(f">>>> nimg_per_epoch = {nimg_per_epoch}")
        while len(inds_all) < n_epochs * nimg_per_epoch:
            rperm = np.random.permutation(nimg)
            inds_all = np.hstack((inds_all, rperm))

        for iepoch in range(self.n_epochs):
            if SGD:
                self._set_learning_rate(self.learning_rate[iepoch])
            np.random.seed(iepoch)
            rperm = inds_all[iepoch * nimg_per_epoch : (iepoch + 1) * nimg_per_epoch]
            for ibatch in range(0, nimg_per_epoch, batch_size):
                inds = rperm[ibatch : ibatch + batch_size]
                rsc = (
                    diam_train[inds] / self.diam_mean
                    if rescale
                    else np.ones(len(inds), np.float32)
                )
                # now passing in the full train array, need the labels for distance field
                imgi, lbl, scale = transforms.random_rotate_and_resize(
                    [train_data[i] for i in inds],
                    Y=[train_labels[i][1:] for i in inds],
                    rescale=rsc,
                    scale_range=scale_range,
                    unet=self.unet,
                )
                if self.unet and lbl.shape[1] > 1 and rescale:
                    lbl[:, 1] *= (
                        scale[:, np.newaxis, np.newaxis] ** 2
                    )  # diam_batch[:,np.newaxis,np.newaxis]**2
                train_loss = self._train_step(imgi, lbl)
                lavg += train_loss
                nsum += len(imgi)

            if iepoch % 10 == 0 or iepoch == 5:
                lavg = lavg / nsum
                if test_data is not None:
                    lavgt, nsum = 0.0, 0
                    np.random.seed(42)
                    rperm = np.arange(0, len(test_data), 1, int)
                    for ibatch in range(0, len(test_data), batch_size):
                        inds = rperm[ibatch : ibatch + batch_size]
                        rsc = (
                            diam_test[inds] / self.diam_mean
                            if rescale
                            else np.ones(len(inds), np.float32)
                        )
                        imgi, lbl, scale = transforms.random_rotate_and_resize(
                            [test_data[i] for i in inds],
                            Y=[test_labels[i][1:] for i in inds],
                            scale_range=0.0,
                            rescale=rsc,
                            unet=self.unet,
                        )
                        if self.unet and lbl.shape[1] > 1 and rescale:
                            lbl[:, 1] *= scale[:, np.newaxis, np.newaxis] ** 2

                        test_loss = self._test_eval(imgi, lbl)
                        lavgt += test_loss
                        nsum += len(imgi)

                    core_logger.info(
                        "Epoch %d, Time %4.1fs, Loss %2.4f, Loss Test %2.4f, LR %2.4f"
                        % (
                            iepoch,
                            time.time() - tic,
                            lavg,
                            lavgt / nsum,
                            self.learning_rate[iepoch],
                        )
                    )
                else:
                    core_logger.info(
                        "Epoch %d, Time %4.1fs, Loss %2.4f, LR %2.4f"
                        % (iepoch, time.time() - tic, lavg, self.learning_rate[iepoch])
                    )

                lavg, nsum = 0, 0

            if save_path is not None:
                if iepoch == self.n_epochs - 1 or iepoch % save_every == 1:
                    # save model at the end
                    if save_each:  # separate files as model progresses
                        if model_name is None:
                            file_name = "{}_{}_{}_{}".format(
                                self.net_type,
                                file_label,
                                d.strftime("%Y_%m_%d_%H_%M_%S.%f"),
                                "epoch_" + str(iepoch),
                            )
                        else:
                            file_name = "{}_{}".format(
                                model_name, "epoch_" + str(iepoch)
                            )
                    else:
                        if model_name is None:
                            file_name = "{}_{}_{}".format(
                                self.net_type,
                                file_label,
                                d.strftime("%Y_%m_%d_%H_%M_%S.%f"),
                            )
                        else:
                            file_name = model_name
                    file_name = os.path.join(file_path, file_name)
                    ksave += 1
                    core_logger.info(f"saving network parameters to {file_name}")
                    self.net.save_model(file_name)
            else:
                file_name = save_path

        # reset to mkldnn if available
        self.net.mkldnn = self.mkldnn
        return file_name<|MERGE_RESOLUTION|>--- conflicted
+++ resolved
@@ -365,11 +365,7 @@
 
     def network(
         self, x: npt.NDArray, return_conv: bool = False
-<<<<<<< HEAD
-    ) -> Tuple[ndarray, ndarray]:
-=======
     ) -> Tuple[npt.NDArray, npt.NDArray]:
->>>>>>> 42d90987
         """convert imgs to torch and run network model and return numpy"""
         X = self._to_device(x)
         self.net.eval()
@@ -676,11 +672,7 @@
     def _run_3D(
         self,
         imgs: npt.NDArray,
-<<<<<<< HEAD
-        rsz: float64 = 1.0,
-=======
         rsz: np.float64 = 1.0,
->>>>>>> 42d90987
         anisotropy: None = None,
         net_avg: bool = False,
         augment: bool = False,
