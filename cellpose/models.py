--- conflicted
+++ resolved
@@ -8,10 +8,6 @@
 import torch
 from tqdm import trange
 
-<<<<<<< HEAD
-from cellpose import dynamics, plot, transforms, utils
-from cellpose.core import UnetModel, assign_device, parse_model_string
-=======
 from cellpose import dynamics
 from cellpose import plot
 from cellpose import transforms
@@ -19,7 +15,6 @@
 from cellpose.core import assign_device
 from cellpose.core import parse_model_string
 from cellpose.core import UnetModel
->>>>>>> de2cd917
 
 models_logger = logging.getLogger(__name__)
 
