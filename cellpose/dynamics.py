--- conflicted
+++ resolved
@@ -1,26 +1,13 @@
 import logging
 import os
-<<<<<<< HEAD
 from typing import List, Optional, Tuple
-
-import cv2
-import fastremap
-import numpy as np
-import scipy.ndimage
-import tifffile
-import torch
-from numba import njit
-from scipy.ndimage import maximum_filter1d
-from tqdm import trange
-
-from cellpose import metrics, transforms, utils
-=======
 
 import cv2
 import fastremap
 from numba import njit
 import numpy as np
 import scipy.ndimage
+from scipy.ndimage import maximum_filter1d
 from scipy.ndimage.filters import maximum_filter1d
 import tifffile
 import torch
@@ -29,7 +16,6 @@
 from cellpose import metrics
 from cellpose import transforms
 from cellpose import utils
->>>>>>> de2cd917
 
 dynamics_logger = logging.getLogger(__name__)
 
