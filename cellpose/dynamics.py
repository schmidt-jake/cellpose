--- conflicted
+++ resolved
@@ -177,14 +177,9 @@
 
 
 def masks_to_flows_cpu(
-<<<<<<< HEAD
-    masks: npt.NDArray, device: Optional[torch.device] = None
-) -> Tuple[ndarray, ndarray]:
-=======
     masks: npt.NDArray,
     device: Optional[torch.device] = None,
 ) -> Tuple[npt.NDArray, npt.NDArray]:
->>>>>>> 42d90987
     """convert masks to flows using diffusion from center pixel
     Center of masks where diffusion starts is defined to be the
     closest pixel to the median of all pixels that is inside the
@@ -243,15 +238,10 @@
 
 
 def masks_to_flows(
-<<<<<<< HEAD
-    masks: npt.NDArray, use_gpu: bool = False, device: Optional[torch.device] = None
-) -> ndarray:
-=======
     masks: npt.NDArray,
     use_gpu: bool = False,
     device: Optional[torch.device] = None,
 ) -> npt.NDArray:
->>>>>>> 42d90987
     """convert masks to flows using diffusion from center pixel
 
     Center of masks where diffusion starts is defined to be the
@@ -411,11 +401,7 @@
 def steps2D_interp(
     p: npt.NDArray,
     dP: npt.NDArray,
-<<<<<<< HEAD
-    niter: uint32,
-=======
     niter: np.uint32,
->>>>>>> 42d90987
     use_gpu: bool = False,
     device: Optional[torch.device] = None,
 ) -> npt.NDArray:
@@ -667,15 +653,10 @@
 
 
 def get_masks(
-<<<<<<< HEAD
-    p: npt.NDArray, iscell: Optional[ndarray] = None, rpad: int = 20
-) -> ndarray:
-=======
     p: npt.NDArray,
     iscell: Optional[npt.NDArray] = None,
     rpad: int = 20,
 ) -> npt.NDArray:
->>>>>>> 42d90987
     """create masks using pixel convergence after running dynamics
 
     Makes a histogram of final pixel locations p, initializes masks
@@ -796,13 +777,8 @@
     dP: npt.NDArray,
     cellprob: npt.NDArray,
     p: None = None,
-<<<<<<< HEAD
-    niter: float64 = 200,
-    cellprob_threshold: float = 0.0,
-=======
     niter: np.float64 = 200,
     cellprob_threshold: Union[float, int] = 0.0,
->>>>>>> 42d90987
     flow_threshold: float = 0.4,
     interp: bool = True,
     do_3D: bool = False,
