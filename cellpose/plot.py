--- conflicted
+++ resolved
@@ -1,18 +1,11 @@
 import os
 
-import numpy as np
-<<<<<<< HEAD
+from scipy.ndimage import gaussian_filter
 import torch
-from scipy.ndimage import gaussian_filter
-
-from . import io, transforms, utils
-=======
-from scipy.ndimage import gaussian_filter
 
 from cellpose import io
 from cellpose import transforms
 from cellpose import utils
->>>>>>> de2cd917
 
 try:
     import matplotlib
