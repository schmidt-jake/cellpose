<<<<<<< HEAD
import datetime
import os
import pathlib
import shutil
import subprocess
import sys
import tempfile
import time

import numpy as np
import torch
import torch.nn as nn
import torch.nn.functional as F
from torch import optim

from . import dynamics, io, transforms, utils
=======
import torch
import torch.nn as nn
import torch.nn.functional as F
>>>>>>> de2cd917

sz = 3


def convbatchrelu(in_channels, out_channels, sz):
    return nn.Sequential(
        nn.Conv2d(in_channels, out_channels, sz, padding=sz // 2),
        nn.BatchNorm2d(out_channels, eps=1e-5),
        nn.ReLU(inplace=True),
    )


def batchconv(in_channels, out_channels, sz):
    return nn.Sequential(
        nn.BatchNorm2d(in_channels, eps=1e-5),
        nn.ReLU(inplace=True),
        nn.Conv2d(in_channels, out_channels, sz, padding=sz // 2),
    )


def batchconv0(in_channels, out_channels, sz):
    return nn.Sequential(
        nn.BatchNorm2d(in_channels, eps=1e-5),
        nn.Conv2d(in_channels, out_channels, sz, padding=sz // 2),
    )


class resdown(nn.Module):
    def __init__(self, in_channels, out_channels, sz):
        super().__init__()
        self.conv = nn.Sequential()
        self.proj = batchconv0(in_channels, out_channels, 1)
        for t in range(4):
            if t == 0:
                self.conv.add_module(
                    "conv_%d" % t, batchconv(in_channels, out_channels, sz)
                )
            else:
                self.conv.add_module(
                    "conv_%d" % t, batchconv(out_channels, out_channels, sz)
                )

    def forward(self, x):
        x = self.proj(x) + self.conv[1](self.conv[0](x))
        x = x + self.conv[3](self.conv[2](x))
        return x


class convdown(nn.Module):
    def __init__(self, in_channels, out_channels, sz):
        super().__init__()
        self.conv = nn.Sequential()
        for t in range(2):
            if t == 0:
                self.conv.add_module(
                    "conv_%d" % t, batchconv(in_channels, out_channels, sz)
                )
            else:
                self.conv.add_module(
                    "conv_%d" % t, batchconv(out_channels, out_channels, sz)
                )

    def forward(self, x):
        x = self.conv[0](x)
        x = self.conv[1](x)
        return x


class downsample(nn.Module):
    def __init__(self, nbase, sz, residual_on=True):
        super().__init__()
        self.down = nn.Sequential()
        self.maxpool = nn.MaxPool2d(2, 2)
        for n in range(len(nbase) - 1):
            if residual_on:
                self.down.add_module(
                    "res_down_%d" % n, resdown(nbase[n], nbase[n + 1], sz)
                )
            else:
                self.down.add_module(
                    "conv_down_%d" % n, convdown(nbase[n], nbase[n + 1], sz)
                )

    def forward(self, x):
        xd = []
        for n in range(len(self.down)):
            if n > 0:
                y = self.maxpool(xd[n - 1])
            else:
                y = x
            xd.append(self.down[n](y))
        return xd


class batchconvstyle(nn.Module):
    def __init__(
        self, in_channels, out_channels, style_channels, sz, concatenation=False
    ):
        super().__init__()
        self.concatenation = concatenation
        if concatenation:
            self.conv = batchconv(in_channels * 2, out_channels, sz)
            self.full = nn.Linear(style_channels, out_channels * 2)
        else:
            self.conv = batchconv(in_channels, out_channels, sz)
            self.full = nn.Linear(style_channels, out_channels)

    def forward(self, style, x, mkldnn=False, y=None):
        if y is not None:
            if self.concatenation:
                x = torch.cat((y, x), dim=1)
            else:
                x = x + y
        feat = self.full(style)
        if mkldnn:
            x = x.to_dense()
            y = (x + feat.unsqueeze(-1).unsqueeze(-1)).to_mkldnn()
        else:
            y = x + feat.unsqueeze(-1).unsqueeze(-1)
        y = self.conv(y)
        return y


class resup(nn.Module):
    def __init__(
        self, in_channels, out_channels, style_channels, sz, concatenation=False
    ):
        super().__init__()
        self.conv = nn.Sequential()
        self.conv.add_module("conv_0", batchconv(in_channels, out_channels, sz))
        self.conv.add_module(
            "conv_1",
            batchconvstyle(
                out_channels,
                out_channels,
                style_channels,
                sz,
                concatenation=concatenation,
            ),
        )
        self.conv.add_module(
            "conv_2", batchconvstyle(out_channels, out_channels, style_channels, sz)
        )
        self.conv.add_module(
            "conv_3", batchconvstyle(out_channels, out_channels, style_channels, sz)
        )
        self.proj = batchconv0(in_channels, out_channels, 1)

    def forward(self, x, y, style, mkldnn=False):
        x = self.proj(x) + self.conv[1](style, self.conv[0](x), y=y, mkldnn=mkldnn)
        x = x + self.conv[3](
            style, self.conv[2](style, x, mkldnn=mkldnn), mkldnn=mkldnn
        )
        return x


class convup(nn.Module):
    def __init__(
        self, in_channels, out_channels, style_channels, sz, concatenation=False
    ):
        super().__init__()
        self.conv = nn.Sequential()
        self.conv.add_module("conv_0", batchconv(in_channels, out_channels, sz))
        self.conv.add_module(
            "conv_1",
            batchconvstyle(
                out_channels,
                out_channels,
                style_channels,
                sz,
                concatenation=concatenation,
            ),
        )

    def forward(self, x, y, style, mkldnn=False):
        x = self.conv[1](style, self.conv[0](x), y=y)
        return x


class make_style(nn.Module):
    def __init__(self):
        super().__init__()
        # self.pool_all = nn.AvgPool2d(28)
        self.flatten = nn.Flatten()

    def forward(self, x0):
        # style = self.pool_all(x0)
        style = F.avg_pool2d(x0, kernel_size=(x0.shape[-2], x0.shape[-1]))
        style = self.flatten(style)
        style = style / torch.sum(style**2, axis=1, keepdim=True) ** 0.5

        return style


class upsample(nn.Module):
    def __init__(self, nbase, sz, residual_on=True, concatenation=False):
        super().__init__()
        self.upsampling = nn.Upsample(scale_factor=2, mode="nearest")
        self.up = nn.Sequential()
        for n in range(1, len(nbase)):
            if residual_on:
                self.up.add_module(
                    "res_up_%d" % (n - 1),
                    resup(nbase[n], nbase[n - 1], nbase[-1], sz, concatenation),
                )
            else:
                self.up.add_module(
                    "conv_up_%d" % (n - 1),
                    convup(nbase[n], nbase[n - 1], nbase[-1], sz, concatenation),
                )

    def forward(self, style, xd, mkldnn=False):
        x = self.up[-1](xd[-1], xd[-1], style, mkldnn=mkldnn)
        for n in range(len(self.up) - 2, -1, -1):
            if mkldnn:
                x = self.upsampling(x.to_dense()).to_mkldnn()
            else:
                x = self.upsampling(x)
            x = self.up[n](x, xd[n], style, mkldnn=mkldnn)
        return x


class CPnet(nn.Module):
    def __init__(
        self,
        nbase,
        nout,
        sz,
        residual_on=True,
        style_on=True,
        concatenation=False,
        mkldnn=False,
        diam_mean=30.0,
    ):
        super(CPnet, self).__init__()
        self.nbase = nbase
        self.nout = nout
        self.sz = sz
        self.residual_on = residual_on
        self.style_on = style_on
        self.concatenation = concatenation
        self.mkldnn = mkldnn if mkldnn is not None else False
        self.downsample = downsample(nbase, sz, residual_on=residual_on)
        nbaseup = nbase[1:]
        nbaseup.append(nbaseup[-1])
        self.upsample = upsample(
            nbaseup, sz, residual_on=residual_on, concatenation=concatenation
        )
        self.make_style = make_style()
        self.output = batchconv(nbaseup[0], nout, 1)
        self.diam_mean = nn.Parameter(
            data=torch.ones(1) * diam_mean, requires_grad=False
        )
        self.diam_labels = nn.Parameter(
            data=torch.ones(1) * diam_mean, requires_grad=False
        )
        self.style_on = style_on

    def forward(self, data: torch.Tensor):
        if self.mkldnn:
            data = data.to_mkldnn()
        T0 = self.downsample(data)
        if self.mkldnn:
            style = self.make_style(T0[-1].to_dense())
        else:
            style = self.make_style(T0[-1])
        style0 = style
        if not self.style_on:
            style = style * 0
        T0 = self.upsample(style, T0, self.mkldnn)
        T0 = self.output(T0)
        if self.mkldnn:
            T0 = T0.to_dense()
            # T1 = T1.to_dense()
        return T0, style0

    def save_model(self, filename):
        torch.save(self.state_dict(), filename)

    def load_model(self, filename, cpu=False):
        if not cpu:
            state_dict = torch.load(filename)
        else:
            self.__init__(
                self.nbase,
                self.nout,
                self.sz,
                self.residual_on,
                self.style_on,
                self.concatenation,
                self.mkldnn,
                self.diam_mean,
            )
            state_dict = torch.load(filename, map_location=torch.device("cpu"))
        self.load_state_dict(
            dict([(name, param) for name, param in state_dict.items()]), strict=False
        )<|MERGE_RESOLUTION|>--- conflicted
+++ resolved
@@ -1,25 +1,6 @@
-<<<<<<< HEAD
-import datetime
-import os
-import pathlib
-import shutil
-import subprocess
-import sys
-import tempfile
-import time
-
-import numpy as np
 import torch
 import torch.nn as nn
 import torch.nn.functional as F
-from torch import optim
-
-from . import dynamics, io, transforms, utils
-=======
-import torch
-import torch.nn as nn
-import torch.nn.functional as F
->>>>>>> de2cd917
 
 sz = 3
 
