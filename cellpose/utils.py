import colorsys
import io
from logging import Logger
import os
import shutil
import tempfile
from typing import Optional, Tuple
from urllib.request import urlopen

import cv2
import numpy as np
import numpy.typing as npt
from scipy.ndimage import binary_fill_holes
from scipy.ndimage import find_objects
from scipy.ndimage import gaussian_filter
from scipy.ndimage import generate_binary_structure
from scipy.ndimage import label
from scipy.spatial import ConvexHull
from tqdm import tqdm

from cellpose import metrics

try:
    from skimage.morphology import remove_small_holes

    SKIMAGE_ENABLED = True
except:
    SKIMAGE_ENABLED = False


class TqdmToLogger(io.StringIO):
    """
    Output stream for TQDM which will output to logger module instead of
    the StdOut.
    """

    logger = None
    level = None
    buf = ""

    def __init__(self, logger: Logger, level: Optional[int] = None) -> None:
        super().__init__()
        self.logger = logger
        self.level = level or logging.INFO

    def write(self, buf: str) -> None:
        self.buf = buf.strip("\r\n\t ")

    def flush(self) -> None:
        self.logger.log(self.level, self.buf)


def rgb_to_hsv(arr):
    rgb_to_hsv_channels = np.vectorize(colorsys.rgb_to_hsv)
    r, g, b = np.rollaxis(arr, axis=-1)
    h, s, v = rgb_to_hsv_channels(r, g, b)
    hsv = np.stack((h, s, v), axis=-1)
    return hsv


def hsv_to_rgb(arr):
    hsv_to_rgb_channels = np.vectorize(colorsys.hsv_to_rgb)
    h, s, v = np.rollaxis(arr, axis=-1)
    r, g, b = hsv_to_rgb_channels(h, s, v)
    rgb = np.stack((r, g, b), axis=-1)
    return rgb


def download_url_to_file(url, dst, progress=True):
    r"""Download object at the given URL to a local path.
            Thanks to torch, slightly modified
    Args:
        url (string): URL of the object to download
        dst (string): Full path where object will be saved, e.g. `/tmp/temporary_file`
        progress (bool, optional): whether or not to display a progress bar to stderr
            Default: True
    """
    file_size = None
    import ssl

    ssl._create_default_https_context = ssl._create_unverified_context
    u = urlopen(url)
    meta = u.info()
    if hasattr(meta, "getheaders"):
        content_length = meta.getheaders("Content-Length")
    else:
        content_length = meta.get_all("Content-Length")
    if content_length is not None and len(content_length) > 0:
        file_size = int(content_length[0])
    # We deliberately save it in a temp file and move it after
    dst = os.path.expanduser(dst)
    dst_dir = os.path.dirname(dst)
    f = tempfile.NamedTemporaryFile(delete=False, dir=dst_dir)
    try:
        with tqdm(
            total=file_size,
            disable=not progress,
            unit="B",
            unit_scale=True,
            unit_divisor=1024,
        ) as pbar:
            while True:
                buffer = u.read(8192)
                if len(buffer) == 0:
                    break
                f.write(buffer)
                pbar.update(len(buffer))
        f.close()
        shutil.move(f.name, dst)
    finally:
        f.close()
        if os.path.exists(f.name):
            os.remove(f.name)


def distance_to_boundary(masks):
    """get distance to boundary of mask pixels

    Parameters
    ----------------

    masks: int, 2D or 3D array
        size [Ly x Lx] or [Lz x Ly x Lx], 0=NO masks; 1,2,...=mask labels

    Returns
    ----------------

    dist_to_bound: 2D or 3D array
        size [Ly x Lx] or [Lz x Ly x Lx]

    """
    if masks.ndim > 3 or masks.ndim < 2:
        raise ValueError(
            "distance_to_boundary takes 2D or 3D array, not %dD array" % masks.ndim
        )
    dist_to_bound = np.zeros(masks.shape, np.float64)

    if masks.ndim == 3:
        for i in range(masks.shape[0]):
            dist_to_bound[i] = distance_to_boundary(masks[i])
        return dist_to_bound
    else:
        slices = find_objects(masks)
        for i, si in enumerate(slices):
            if si is not None:
                sr, sc = si
                mask = (masks[sr, sc] == (i + 1)).astype(np.uint8)
                contours = cv2.findContours(
                    mask, cv2.RETR_EXTERNAL, cv2.CHAIN_APPROX_NONE
                )
                pvc, pvr = np.concatenate(contours[-2], axis=0).squeeze().T
                ypix, xpix = np.nonzero(mask)
                min_dist = (
                    (ypix[:, np.newaxis] - pvr) ** 2 + (xpix[:, np.newaxis] - pvc) ** 2
                ).min(axis=1)
                dist_to_bound[ypix + sr.start, xpix + sc.start] = min_dist
        return dist_to_bound


def masks_to_edges(masks, threshold=1.0):
    """get edges of masks as a 0-1 array

    Parameters
    ----------------

    masks: int, 2D or 3D array
        size [Ly x Lx] or [Lz x Ly x Lx], 0=NO masks; 1,2,...=mask labels

    Returns
    ----------------

    edges: 2D or 3D array
        size [Ly x Lx] or [Lz x Ly x Lx], True pixels are edge pixels

    """
    dist_to_bound = distance_to_boundary(masks)
    edges = (dist_to_bound < threshold) * (masks > 0)
    return edges


def remove_edge_masks(masks, change_index=True):
    """remove masks with pixels on edge of image

    Parameters
    ----------------

    masks: int, 2D or 3D array
        size [Ly x Lx] or [Lz x Ly x Lx], 0=NO masks; 1,2,...=mask labels

    change_index: bool (optional, default True)
        if True, after removing masks change indexing so no missing label numbers

    Returns
    ----------------

    outlines: 2D or 3D array
        size [Ly x Lx] or [Lz x Ly x Lx], 0=NO masks; 1,2,...=mask labels

    """
    slices = find_objects(masks.astype(int))
    for i, si in enumerate(slices):
        remove = False
        if si is not None:
            for d, sid in enumerate(si):
                if sid.start == 0 or sid.stop == masks.shape[d]:
                    remove = True
                    break
            if remove:
                masks[si][masks[si] == i + 1] = 0
    shape = masks.shape
    if change_index:
        _, masks = np.unique(masks, return_inverse=True)
        masks = np.reshape(masks, shape).astype(np.int32)

    return masks


<<<<<<< HEAD
def masks_to_outlines(masks: npt.NDArray) -> ndarray:
=======
def masks_to_outlines(masks: npt.NDArray) -> npt.NDArray:
>>>>>>> 42d90987
    """get outlines of masks as a 0-1 array

    Parameters
    ----------------

    masks: int, 2D or 3D array
        size [Ly x Lx] or [Lz x Ly x Lx], 0=NO masks; 1,2,...=mask labels

    Returns
    ----------------

    outlines: 2D or 3D array
        size [Ly x Lx] or [Lz x Ly x Lx], True pixels are outlines

    """
    if masks.ndim > 3 or masks.ndim < 2:
        raise ValueError(
            "masks_to_outlines takes 2D or 3D array, not %dD array" % masks.ndim
        )
    outlines = np.zeros(masks.shape, bool)

    if masks.ndim == 3:
        for i in range(masks.shape[0]):
            outlines[i] = masks_to_outlines(masks[i])
        return outlines
    else:
        slices = find_objects(masks.astype(int))
        for i, si in enumerate(slices):
            if si is not None:
                sr, sc = si
                mask = (masks[sr, sc] == (i + 1)).astype(np.uint8)
                contours = cv2.findContours(
                    mask, cv2.RETR_EXTERNAL, cv2.CHAIN_APPROX_NONE
                )
                pvc, pvr = np.concatenate(contours[-2], axis=0).squeeze().T
                vr, vc = pvr + sr.start, pvc + sc.start
                outlines[vr, vc] = 1
        return outlines


def outlines_list(masks):
    """get outlines of masks as a list to loop over for plotting"""
    outpix = []
    for n in np.unique(masks)[1:]:
        mn = masks == n
        if mn.sum() > 0:
            contours = cv2.findContours(
                mn.astype(np.uint8),
                mode=cv2.RETR_EXTERNAL,
                method=cv2.CHAIN_APPROX_NONE,
            )
            contours = contours[-2]
            cmax = np.argmax([c.shape[0] for c in contours])
            pix = contours[cmax].astype(int).squeeze()
            if len(pix) > 4:
                outpix.append(pix)
            else:
                outpix.append(np.zeros((0, 2)))
    return outpix


def get_perimeter(points):
    """perimeter of points - npoints x ndim"""
    if points.shape[0] > 4:
        points = np.append(points, points[:1], axis=0)
        return ((np.diff(points, axis=0) ** 2).sum(axis=1) ** 0.5).sum()
    else:
        return 0


def get_mask_compactness(masks):
    perimeters = get_mask_perimeters(masks)
    # outlines = masks_to_outlines(masks)
    # perimeters = np.unique(outlines*masks, return_counts=True)[1][1:]
    npoints = np.unique(masks, return_counts=True)[1][1:]
    areas = npoints
    compactness = 4 * np.pi * areas / perimeters**2
    compactness[perimeters == 0] = 0
    compactness[compactness > 1.0] = 1.0
    return compactness


def get_mask_perimeters(masks):
    """get perimeters of masks"""
    perimeters = np.zeros(masks.max())
    for n in range(masks.max()):
        mn = masks == (n + 1)
        if mn.sum() > 0:
            contours = cv2.findContours(
                mn.astype(np.uint8),
                mode=cv2.RETR_EXTERNAL,
                method=cv2.CHAIN_APPROX_NONE,
            )[-2]
            # cmax = np.argmax([c.shape[0] for c in contours])
            # perimeters[n] = get_perimeter(contours[cmax].astype(int).squeeze())
            perimeters[n] = np.array(
                [get_perimeter(c.astype(int).squeeze()) for c in contours]
            ).sum()

    return perimeters


def circleMask(d0):
    """creates array with indices which are the radius of that x,y point
    inputs:
        d0 (patch of (-d0,d0+1) over which radius computed
    outputs:
        rs: array (2*d0+1,2*d0+1) of radii
        dx,dy: indices of patch
    """
    dx = np.tile(np.arange(-d0[1], d0[1] + 1), (2 * d0[0] + 1, 1))
    dy = np.tile(np.arange(-d0[0], d0[0] + 1), (2 * d0[1] + 1, 1))
    dy = dy.transpose()

    rs = (dy**2 + dx**2) ** 0.5
    return rs, dx, dy


def get_mask_stats(masks_true):
    mask_perimeters = get_mask_perimeters(masks_true)

    # disk for compactness
    rs, dy, dx = circleMask(np.array([100, 100]))
    rsort = np.sort(rs.flatten())

    # area for solidity
    npoints = np.unique(masks_true, return_counts=True)[1][1:]
    areas = npoints - mask_perimeters / 2 - 1

    compactness = np.zeros(masks_true.max())
    convexity = np.zeros(masks_true.max())
    solidity = np.zeros(masks_true.max())
    convex_perimeters = np.zeros(masks_true.max())
    convex_areas = np.zeros(masks_true.max())
    for ic in range(masks_true.max()):
        points = np.array(np.nonzero(masks_true == (ic + 1))).T
        if len(points) > 15 and mask_perimeters[ic] > 0:
            med = np.median(points, axis=0)
            # compute compactness of ROI
            r2 = ((points - med) ** 2).sum(axis=1) ** 0.5
            compactness[ic] = (rsort[: r2.size].mean() + 1e-10) / r2.mean()
            try:
                hull = ConvexHull(points)
                convex_perimeters[ic] = hull.area
                convex_areas[ic] = hull.volume
            except:
                convex_perimeters[ic] = 0

    convexity[mask_perimeters > 0.0] = (
        convex_perimeters[mask_perimeters > 0.0]
        / mask_perimeters[mask_perimeters > 0.0]
    )
    solidity[convex_areas > 0.0] = (
        areas[convex_areas > 0.0] / convex_areas[convex_areas > 0.0]
    )
    convexity = np.clip(convexity, 0.0, 1.0)
    solidity = np.clip(solidity, 0.0, 1.0)
    compactness = np.clip(compactness, 0.0, 1.0)
    return convexity, solidity, compactness


def get_masks_unet(output, cell_threshold=0, boundary_threshold=0):
    """create masks using cell probability and cell boundary"""
    cells = (output[..., 1] - output[..., 0]) > cell_threshold
    selem = generate_binary_structure(cells.ndim, connectivity=1)
    labels, nlabels = label(cells, selem)

    if output.shape[-1] > 2:
        slices = find_objects(labels)
        dists = 10000 * np.ones(labels.shape, np.float32)
        mins = np.zeros(labels.shape, np.int32)
        borders = np.logical_and(~(labels > 0), output[..., 2] > boundary_threshold)
        pad = 10
        for i, slc in enumerate(slices):
            if slc is not None:
                slc_pad = tuple(
                    [
                        slice(
                            max(0, sli.start - pad),
                            min(labels.shape[j], sli.stop + pad),
                        )
                        for j, sli in enumerate(slc)
                    ]
                )
                msk = (labels[slc_pad] == (i + 1)).astype(np.float32)
                msk = 1 - gaussian_filter(msk, 5)
                dists[slc_pad] = np.minimum(dists[slc_pad], msk)
                mins[slc_pad][dists[slc_pad] == msk] = i + 1
        labels[labels == 0] = borders[labels == 0] * mins[labels == 0]

    masks = labels
    shape0 = masks.shape
    _, masks = np.unique(masks, return_inverse=True)
    masks = np.reshape(masks, shape0)
    return masks


def stitch3D(masks, stitch_threshold=0.25):
    """stitch 2D masks into 3D volume with stitch_threshold on IOU"""
    mmax = masks[0].max()
    empty = 0

    for i in range(len(masks) - 1):
        iou = metrics._intersection_over_union(masks[i + 1], masks[i])[1:, 1:]
        if not iou.size and empty == 0:
            masks[i + 1] = masks[i + 1]
            mmax = masks[i + 1].max()
        elif not iou.size and not empty == 0:
            icount = masks[i + 1].max()
            istitch = np.arange(mmax + 1, mmax + icount + 1, 1, int)
            mmax += icount
            istitch = np.append(np.array(0), istitch)
            masks[i + 1] = istitch[masks[i + 1]]
        else:
            iou[iou < stitch_threshold] = 0.0
            iou[iou < iou.max(axis=0)] = 0.0
            istitch = iou.argmax(axis=1) + 1
            ino = np.nonzero(iou.max(axis=1) == 0.0)[0]
            istitch[ino] = np.arange(mmax + 1, mmax + len(ino) + 1, 1, int)
            mmax += len(ino)
            istitch = np.append(np.array(0), istitch)
            masks[i + 1] = istitch[masks[i + 1]]
            empty = 1

    return masks


<<<<<<< HEAD
def diameters(masks: npt.NDArray) -> Tuple[float64, ndarray]:
=======
def diameters(masks: npt.NDArray) -> Tuple[np.float64, npt.NDArray]:
>>>>>>> 42d90987
    _, counts = np.unique(np.int32(masks), return_counts=True)
    counts = counts[1:]
    md = np.median(counts**0.5)
    if np.isnan(md):
        md = 0
    md /= (np.pi**0.5) / 2
    return md, counts**0.5


def radius_distribution(masks, bins):
    unique, counts = np.unique(masks, return_counts=True)
    counts = counts[unique != 0]
    nb, _ = np.histogram((counts**0.5) * 0.5, bins)
    nb = nb.astype(np.float32)
    if nb.sum() > 0:
        nb = nb / nb.sum()
    md = np.median(counts**0.5) * 0.5
    if np.isnan(md):
        md = 0
    md /= (np.pi**0.5) / 2
    return nb, md, (counts**0.5) / 2


def size_distribution(masks):
    counts = np.unique(masks, return_counts=True)[1][1:]
    return np.percentile(counts, 25) / np.percentile(counts, 75)


def process_cells(M0, npix=20):
    unq, ic = np.unique(M0, return_counts=True)
    for j in range(len(unq)):
        if ic[j] < npix:
            M0[M0 == unq[j]] = 0
    return M0


def fill_holes_and_remove_small_masks(
<<<<<<< HEAD
    masks: npt.NDArray, min_size: int = 15
) -> ndarray:
=======
    masks: npt.NDArray,
    min_size: int = 15,
) -> npt.NDArray:
>>>>>>> 42d90987
    """fill holes in masks (2D/3D) and discard masks smaller than min_size (2D)

    fill holes in each mask using scipy.ndimage.morphology.binary_fill_holes

    (might have issues at borders between cells, todo: check and fix)

    Parameters
    ----------------

    masks: int, 2D or 3D array
        labelled masks, 0=NO masks; 1,2,...=mask labels,
        size [Ly x Lx] or [Lz x Ly x Lx]

    min_size: int (optional, default 15)
        minimum number of pixels per mask, can turn off with -1

    Returns
    ---------------

    masks: int, 2D or 3D array
        masks with holes filled and masks smaller than min_size removed,
        0=NO masks; 1,2,...=mask labels,
        size [Ly x Lx] or [Lz x Ly x Lx]

    """

    if masks.ndim > 3 or masks.ndim < 2:
        raise ValueError(
            "masks_to_outlines takes 2D or 3D array, not %dD array" % masks.ndim
        )

    slices = find_objects(masks)
    j = 0
    for i, slc in enumerate(slices):
        if slc is not None:
            msk = masks[slc] == (i + 1)
            npix = msk.sum()
            if min_size > 0 and npix < min_size:
                masks[slc][msk] = 0
            elif npix > 0:
                if msk.ndim == 3:
                    for k in range(msk.shape[0]):
                        msk[k] = binary_fill_holes(msk[k])
                else:
                    msk = binary_fill_holes(msk)
                masks[slc][msk] = j + 1
                j += 1
    return masks<|MERGE_RESOLUTION|>--- conflicted
+++ resolved
@@ -215,11 +215,7 @@
     return masks
 
 
-<<<<<<< HEAD
-def masks_to_outlines(masks: npt.NDArray) -> ndarray:
-=======
 def masks_to_outlines(masks: npt.NDArray) -> npt.NDArray:
->>>>>>> 42d90987
     """get outlines of masks as a 0-1 array
 
     Parameters
@@ -447,11 +443,7 @@
     return masks
 
 
-<<<<<<< HEAD
-def diameters(masks: npt.NDArray) -> Tuple[float64, ndarray]:
-=======
 def diameters(masks: npt.NDArray) -> Tuple[np.float64, npt.NDArray]:
->>>>>>> 42d90987
     _, counts = np.unique(np.int32(masks), return_counts=True)
     counts = counts[1:]
     md = np.median(counts**0.5)
@@ -489,14 +481,9 @@
 
 
 def fill_holes_and_remove_small_masks(
-<<<<<<< HEAD
-    masks: npt.NDArray, min_size: int = 15
-) -> ndarray:
-=======
     masks: npt.NDArray,
     min_size: int = 15,
 ) -> npt.NDArray:
->>>>>>> 42d90987
     """fill holes in masks (2D/3D) and discard masks smaller than min_size (2D)
 
     fill holes in each mask using scipy.ndimage.morphology.binary_fill_holes
